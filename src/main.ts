import { Notice, Plugin, TFile } from "obsidian";
import * as path from "path";
import { ChangedFilesModal } from "src/ui/modals/changedFilesModal";
import { CustomMessageModal } from "src/ui/modals/customMessageModal";
import { PromiseQueue } from "src/promiseQueue";
import { ObsidianGitSettingsTab } from "src/settings";
import { StatusBar } from "src/statusBar";
import { GitManager } from "./gitManager";
import { GeneralModal } from "./ui/modals/generalModal";
import { SimpleGit } from "./simpleGit";
import { ObsidianGitSettings, PluginState } from "./types";
<<<<<<< HEAD

const DEFAULT_SETTINGS: ObsidianGitSettings = {
    commitMessage: "vault backup: {{date}}",
    commitDateFormat: "YYYY-MM-DD HH:mm:ss",
    autoSaveInterval: 0,
    autoPullInterval: 0,
    autoPullOnBoot: false,
    disablePush: false,
    pullBeforePush: true,
    disablePopups: false,
    listChangedFilesInMessageBody: false,
    showStatusBar: true,
    updateSubmodules: false,
    gitPath: ""
};
=======
import addIcons from "./ui/icons";
import GitView from "./ui/sidebar/sidebarView";
import { DEFAULT_SETTINGS, VIEW_CONFIG } from "./constants";
>>>>>>> ba9197b8

export default class ObsidianGit extends Plugin {
    gitManager: GitManager;
    settings: ObsidianGitSettings;
    statusBar: StatusBar;
    state: PluginState;
    timeoutIDBackup: number;
    timeoutIDPull: number;
    lastUpdate: number;
    gitReady = false;
    promiseQueue: PromiseQueue = new PromiseQueue();
    conflictOutputFile = "conflict-files-obsidian-git.md";

    setState(state: PluginState) {
        this.state = state;
        this.statusBar?.display();
    }

    async onload() {
        console.log('loading ' + this.manifest.name + " plugin");
        await this.loadSettings();
        addIcons();

        this.registerView(VIEW_CONFIG.type, (leaf) => {
            return new GitView(leaf, this);
        });

        (this.app.workspace as any).registerHoverLinkSource(VIEW_CONFIG.type, {
            display: 'Git View',
            defaultMod: true,
        });

        this.addSettingTab(new ObsidianGitSettingsTab(this.app, this));

        this.addCommand({
            id: 'open-git-view',
            name: 'Open Source Control View',
            callback: async () => {
                if (this.app.workspace.getLeavesOfType(VIEW_CONFIG.type).length === 0) {
                    await this.app.workspace.getRightLeaf(false).setViewState({
                        type: VIEW_CONFIG.type,
                    });
                }
                this.app.workspace.revealLeaf(this.app.workspace.getLeavesOfType(VIEW_CONFIG.type).first());
            },
        });

        this.addCommand({
            id: "pull",
            name: "Pull from remote repository",
            callback: () => this.promiseQueue.addTask(() => this.pullChangesFromRemote()),
        });

        this.addCommand({
            id: "push",
            name: "Create backup",
            callback: () => this.promiseQueue.addTask(() => this.createBackup(false))
        });

        this.addCommand({
            id: "edit-remotes",
            name: "Edit remotes",
            callback: async () => this.editRemotes()
        });

        this.addCommand({
            id: "remove-remote",
            name: "Remove remote",
            callback: async () => this.removeRemote()
        });

        this.addCommand({
            id: "init-repo",
            name: "Initialize a new repo",
            callback: async () => this.createNewRepo()
        });

        this.addCommand({
            id: "clone-repo",
            name: "Clone an existing remote repo",
            callback: async () => this.cloneNewRepo()
        });

        this.addCommand({
            id: "commit-push-specified-message",
            name: "Create backup with specified message",
            callback: () => new CustomMessageModal(this).open()
        });

        this.addCommand({
            id: "list-changed-files",
            name: "List changed files",
            callback: async () => {
                const status = await this.gitManager.status();
                this.setState(PluginState.idle);

                new ChangedFilesModal(this, status.changed).open();
            }
        });
        if (this.settings.showStatusBar) {
            // init statusBar
            let statusBarEl = this.addStatusBarItem();
            this.statusBar = new StatusBar(statusBarEl, this);
            this.registerInterval(
                window.setInterval(() => this.statusBar.display(), 1000)
            );
        }
        this.app.workspace.onLayoutReady(() => this.init());

    }

    async onunload() {
        (this.app.workspace as any).unregisterHoverLinkSource(VIEW_CONFIG.type);
        window.clearTimeout(this.timeoutIDBackup);
        window.clearTimeout(this.timeoutIDPull);
        console.log('unloading ' + this.manifest.name + " plugin");
    }
    async loadSettings() {
        this.settings = Object.assign({}, DEFAULT_SETTINGS, await this.loadData());
    }
    async saveSettings() {
        await this.saveData(this.settings);
    }

    async saveLastAuto(date: Date, mode: "backup" | "pull") {
        if (mode === "backup") {
            window.localStorage.setItem(this.manifest.id + ":lastAutoBackup", date.toString());
        } else if (mode === "pull") {
            window.localStorage.setItem(this.manifest.id + ":lastAutoPull", date.toString());
        }
    }

    async loadLastAuto(): Promise<{ "backup": Date, "pull": Date; }> {
        return {
            "backup": new Date(window.localStorage.getItem(this.manifest.id + ":lastAutoBackup") ?? ""),
            "pull": new Date(window.localStorage.getItem(this.manifest.id + ":lastAutoPull") ?? "")
        };
    }

    async init(): Promise<void> {
        try {
            this.gitManager = new SimpleGit(this);

            const result = await this.gitManager.checkRequirements();
            switch (result) {
                case "missing-git":
                    this.displayError("Cannot run git command");
                    break;
                case "missing-repo":
                    new Notice("Can't find a valid git repository. Please create one via the given command.");
                    break;
                case "valid":
                    this.gitReady = true;
                    this.setState(PluginState.idle);

                    if (this.settings.autoPullOnBoot) {
                        this.promiseQueue.addTask(() => this.pullChangesFromRemote());
                    }
                    const lastAutos = await this.loadLastAuto();

                    if (this.settings.autoSaveInterval > 0) {
                        const now = new Date();

                        const diff = this.settings.autoSaveInterval - (Math.round(((now.getTime() - lastAutos.backup.getTime()) / 1000) / 60));
                        this.startAutoBackup(diff <= 0 ? 0 : diff);
                    }
                    if (this.settings.autoPullInterval > 0) {
                        const now = new Date();

                        const diff = this.settings.autoPullInterval - (Math.round(((now.getTime() - lastAutos.pull.getTime()) / 1000) / 60));
                        this.startAutoPull(diff <= 0 ? 0 : diff);
                    }
                    break;
                default:
                    console.log("Something weird happened. The 'checkRequirements' result is " + result);
            }

        } catch (error) {
            this.displayError(error);
            console.error(error);
        }
    }

    async createNewRepo() {
        await this.gitManager.init();
        new Notice("Initialized new repo");
    }

    async cloneNewRepo() {
        const modal = new GeneralModal(this.app, [], "Enter remote URL");
        const url = await modal.open();
        if (url) {
            let dir = await new GeneralModal(this.app, [], "Enter directory for clone. It needs to be empty or not existent.").open();
            if (dir) {
                dir = path.normalize(dir);
                new Notice(`Cloning new repo into "${dir}"`);
                await this.gitManager.clone(url, dir);
                new Notice("Cloned new repo");
            }
        }
    }

    /**
     * Retries to call `this.init()` if necessary, otherwise returns directly
     * @returns true if `this.gitManager` is ready to be used, false if not.
     */
    async isAllInitialized(): Promise<boolean> {
        if (!this.gitReady) {
            await this.init();
        }
        return this.gitReady;
    }

    async pullChangesFromRemote(): Promise<void> {

        if (!await this.isAllInitialized()) return;

        const filesUpdated = await this.gitManager.pull();
        if (filesUpdated > 0) {
            this.displayMessage(`Pulled new changes. ${filesUpdated} files updated`);
        } else {
            this.displayMessage("Everything is up-to-date");
        }

        if (this.gitManager instanceof SimpleGit) {
            const status = await this.gitManager.status();
            if (status.conflicted.length > 0) {
                this.displayError(`You have ${status.conflicted.length} conflict files`);
            }
        }

        this.lastUpdate = Date.now();
        this.setState(PluginState.idle);
    }

    async createBackup(fromAutoBackup: boolean, commitMessage?: string): Promise<void> {
        if (!await this.isAllInitialized()) return;


        if (!fromAutoBackup) {
            const file = this.app.vault.getAbstractFileByPath(this.conflictOutputFile);
            await this.app.vault.delete(file);
        }
        if (this.gitManager instanceof SimpleGit) {
            const status = await this.gitManager.status();

            // check for conflict files on auto backup
            if (fromAutoBackup && status.conflicted.length > 0) {
                this.setState(PluginState.idle);
                this.displayError(`Did not commit, because you have ${status.conflicted.length} conflict files. Please resolve them and commit per command.`);
                this.handleConflict(status.conflicted);
                return;
            }
        }

        const changedFiles = (await this.gitManager.status()).changed;

        if (changedFiles.length !== 0) {
            const commitedFiles = await this.gitManager.commitAll(commitMessage);
            this.displayMessage(`Committed ${commitedFiles} files`);
        } else {
            this.displayMessage("No changes to commit");
        }

        if (!this.settings.disablePush) {
            if (!(await this.gitManager.branchInfo()).tracking) {
                new Notice("No upstream branch is set. Please select one.");
                const remoteBranch = await this.selectRemoteBranch();

                if (remoteBranch == undefined) {
                    this.displayError("Did not push. No upstream-branch is set!", 10000);
                    this.setState(PluginState.idle);
                    return;
                } else {
                    await this.gitManager.updateUpstreamBranch(remoteBranch);
                }
            }


            // Prevent plugin to pull/push at every call of createBackup. Only if unpushed commits are present
            if (await this.gitManager.canPush()) {
                if (this.settings.pullBeforePush) {
                    const pulledFilesLength = await this.gitManager.pull();
                    if (pulledFilesLength > 0) {
                        this.displayMessage(`Pulled ${pulledFilesLength} files from remote`);
                    }
                }

                // Refresh because of pull
                let status: any;
                if (this.gitManager instanceof SimpleGit && (status = await this.gitManager.status()).conflicted.length > 0) {
                    this.displayError(`Cannot push. You have ${status.conflicted.length} conflict files`);
                    this.handleConflict(status.conflicted);
                    return;
                } else {
                    const pushedFiles = await this.gitManager.push();
                    this.lastUpdate = Date.now();
                    this.displayMessage(`Pushed ${pushedFiles} files to remote`);
                }
            } else {
                this.displayMessage("No changes to push");
            }
        }
        this.setState(PluginState.idle);
    }

    startAutoBackup(minutes?: number) {
        this.timeoutIDBackup = window.setTimeout(
            () => {
                this.promiseQueue.addTask(() => this.createBackup(true));
                this.saveLastAuto(new Date(), "backup");
                this.saveSettings();
                this.startAutoBackup();
            },
            (minutes ?? this.settings.autoSaveInterval) * 60000
        );
    }

    startAutoPull(minutes?: number) {
        this.timeoutIDPull = window.setTimeout(
            () => {
                this.promiseQueue.addTask(() => this.pullChangesFromRemote());
                this.saveLastAuto(new Date(), "pull");
                this.saveSettings();
                this.startAutoPull();
            },
            (minutes ?? this.settings.autoPullInterval) * 60000
        );
    }

    clearAutoBackup(): boolean {
        if (this.timeoutIDBackup) {
            window.clearTimeout(this.timeoutIDBackup);
            return true;
        }
        return false;
    }

    clearAutoPull(): boolean {
        if (this.timeoutIDPull) {
            window.clearTimeout(this.timeoutIDPull);
            return true;
        }
        return false;
    }

    async handleConflict(conflicted: string[]): Promise<void> {
        this.setState(PluginState.conflicted);
        const lines = [
            "# Conflict files",
            "Please resolve them and commit per command (This file will be deleted before the commit).",
            ...conflicted.map(e => {
                const file = this.app.vault.getAbstractFileByPath(e);
                if (file instanceof TFile) {
                    const link = this.app.metadataCache.fileToLinktext(file, "/");
                    return `- [[${link}]]`;
                } else {
                    return `- Not a file: ${e}`;
                }
            })
        ];
        this.writeAndOpenFile(lines.join("\n"));
    }

    async editRemotes(): Promise<string | undefined> {
        if (!await this.isAllInitialized()) return;

        const remotes = await this.gitManager.getRemotes();

        const nameModal = new GeneralModal(this.app, remotes, "Select or create a new remote by typing its name and selecting it");
        const remoteName = await nameModal.open();

        if (remoteName) {
            const urlModal = new GeneralModal(this.app, [], "Enter the remote URL");
            const remoteURL = await urlModal.open();
            await this.gitManager.setRemote(remoteName, remoteURL);
            return remoteName;
        }

    }

    async selectRemoteBranch(): Promise<string | undefined> {
        let remotes = await this.gitManager.getRemotes();
        let selectedRemote: string;
        if (remotes.length === 0) {
            selectedRemote = await this.editRemotes();
            if (selectedRemote == undefined) {
                remotes = await this.gitManager.getRemotes();
            }
        }

        const nameModal = new GeneralModal(this.app, remotes, "Select or create a new remote by typing its name and selecting it");
        const remoteName = selectedRemote ?? await nameModal.open();

        if (remoteName) {
            this.displayMessage("Fetching remote branches");
            await this.gitManager.fetch(remoteName);
            const branches = await this.gitManager.getRemoteBranches(remoteName);
            const branchModal = new GeneralModal(this.app, branches, "Select or create a new remote branch by typing its name and selecting it");
            return await branchModal.open();
        }
    }

    async removeRemote() {
        if (!await this.isAllInitialized()) return;


        const remotes = await this.gitManager.getRemotes();

        const nameModal = new GeneralModal(this.app, remotes, "Select a remote");
        const remoteName = await nameModal.open();

        if (remoteName) {
            this.gitManager.removeRemote(remoteName);
        }
    }

    async writeAndOpenFile(text: string) {
        await this.app.vault.adapter.write(this.conflictOutputFile, text);

        let fileIsAlreadyOpened = false;
        this.app.workspace.iterateAllLeaves(leaf => {
            if (leaf.getDisplayText() != "" && this.conflictOutputFile.startsWith(leaf.getDisplayText())) {
                fileIsAlreadyOpened = true;
            }
        });
        if (!fileIsAlreadyOpened) {
            this.app.workspace.openLinkText(this.conflictOutputFile, "/", true);
        }
    }

    // region: displaying / formatting messages
    displayMessage(message: string, timeout: number = 4 * 1000): void {
        this.statusBar?.displayMessage(message.toLowerCase(), timeout);

        if (!this.settings.disablePopups) {
            new Notice(message);
        }

        console.log(`git obsidian message: ${message}`);
    }
    displayError(message: any, timeout: number = 0): void {
        // Some errors might not be of type string
        message = message.toString();
        new Notice(message);
        console.log(`git obsidian error: ${message}`);
        this.statusBar?.displayMessage(message.toLowerCase(), timeout);
    }
}<|MERGE_RESOLUTION|>--- conflicted
+++ resolved
@@ -1,35 +1,17 @@
 import { Notice, Plugin, TFile } from "obsidian";
 import * as path from "path";
-import { ChangedFilesModal } from "src/ui/modals/changedFilesModal";
-import { CustomMessageModal } from "src/ui/modals/customMessageModal";
 import { PromiseQueue } from "src/promiseQueue";
 import { ObsidianGitSettingsTab } from "src/settings";
 import { StatusBar } from "src/statusBar";
+import { ChangedFilesModal } from "src/ui/modals/changedFilesModal";
+import { CustomMessageModal } from "src/ui/modals/customMessageModal";
+import { DEFAULT_SETTINGS, VIEW_CONFIG } from "./constants";
 import { GitManager } from "./gitManager";
-import { GeneralModal } from "./ui/modals/generalModal";
 import { SimpleGit } from "./simpleGit";
 import { ObsidianGitSettings, PluginState } from "./types";
-<<<<<<< HEAD
-
-const DEFAULT_SETTINGS: ObsidianGitSettings = {
-    commitMessage: "vault backup: {{date}}",
-    commitDateFormat: "YYYY-MM-DD HH:mm:ss",
-    autoSaveInterval: 0,
-    autoPullInterval: 0,
-    autoPullOnBoot: false,
-    disablePush: false,
-    pullBeforePush: true,
-    disablePopups: false,
-    listChangedFilesInMessageBody: false,
-    showStatusBar: true,
-    updateSubmodules: false,
-    gitPath: ""
-};
-=======
 import addIcons from "./ui/icons";
+import { GeneralModal } from "./ui/modals/generalModal";
 import GitView from "./ui/sidebar/sidebarView";
-import { DEFAULT_SETTINGS, VIEW_CONFIG } from "./constants";
->>>>>>> ba9197b8
 
 export default class ObsidianGit extends Plugin {
     gitManager: GitManager;
